Categories:
- Name: General
  Services:
  - Source: Microsoft Azure
    Target: Azure
  - Source: Workbooks
    Target: AzureWorkbook
  - Source: Workflow
    Target: AzureWorkflow

- Name: AIMachineLearning
  Services:
  - Source: Bot Services
    Target: AzureBotService
  - Source: Cognitive Services
    Target: AzureCognitiveServices
  - Source: Azure Machine Learning Service
    Target: AzureMachineLearningService
  - Source: Azure Machine Learning Studio
    Target: AzureMachineLearningStudio
  - Source: Microsoft Genomics
    Target: MicrosoftGenomics
  - Source: Machine Learning Studio (Classic) Web Services
    Target: AzureMachineLearningStudioClassic
  - Source: Machine Learning Studio Workspaces
    Target: AzureMachineLearningStudioWorkspace
  - Source: Machine Learning Studio Web Service Plans
    Target: AzureMachineLearningStudioWebServicePlan
  - Source: Translator Text
    Target: AzureTranslatorText

- Name: Analytics
  Services:
  - Source: Azure Databricks
    Target: AzureDatabricks
  - Source: Azure Data Lake Analytics
    Target: AzureDataLakeAnalytics
  - Source: Analysis Services
    Target: AzureAnalysisServices
  - Source: Event Hubs
    Target: AzureEventHub
  - Source: Azure Data Catalog
    Target: AzureDataCatalog
  - Source: Azure Data Explorer
    Target: AzureDataExplorer
  - Source: Event Hub Clusters
    Target: AzureEventHubCluster
  - Source: Log Analytics Workspaces
    Target: AzureLogAnalyticsWorkspace
  - Source: Stream Analytics Jobs
    Target: AzureStreamAnalyticsJob
  - Source: Azure Synapse Analytics
    Target: AzureSynapseAnalytics
  - Source: HD Insight Clusters
    Target: AzureHDInsightCluster
  - Source: Data Lake Store Gen1
    Target: AzureDataLakeStoreGen1
  - Source: Azure Purview Account
    Target: AzurePurviewAccount
  - Source: Power BI
    Target: PowerBI
    Fit: true
  - Source: Power BI Embedded
    Target: AzurePowerBIEmbedded
    Fit:    true

- Name: Blockchain
  Services:
  - Source: Azure Blockchain Service
    Target: AzurBlockchainService
  - Source: Azure Token Service
    Target: AzurBlockchainTokenService
  - Source: ABS Member
    Target: AzurBlockchainMember
  - Source: Consortium
    Target: AzureBlockchainConsortium
  - Source: Outbound Connection
    Target: AzureBlockchainConnection

- Name: Compute
  Services:
  - Source: Virtual Machine
    Target: AzureVirtualMachine
  - Source: App Services
    Target: AzureAppService
  - Source: Function Apps
    Target: AzureFunction
  - Source: Azure Batch
    Target: AzureBatch
  - Source: Service Fabric Clusters
    Target: AzureServiceFabric
  - Source: VM Scale Sets
    Target: AzureVirtualMachineScaleSet
  - Source: Virtual Machines (Classic)
    Target: AzureVirtualMachineClassic
  - Source: Automanaged VM
    Target: AzureAutomanagedVirtualMachine
  - Source: App Service Plans
    Target: AzureAppServicePlan
  - Source: App Service Plan Linux
    Target: AzureAppServicePlanLinux
  - Source: Cloud Services (Classic)
    Target: AzureCloudServices
  - Source: Disk Encryption Sets
    Target: AzureDiskEncryptionSet
  - Source: Workspaces
    Target: AzureWorkspace
  - Source: Mesh Applications
    Target: AzureMeshApplication
  - Source: Availability Sets
    Target: AzureAvailabiltySet
  - Source: Disks Snapshots
    Target: AzureDiskSnapshot
  - Source: Batch Accounts
    Target: AzureBatchAccount
  - Source: Disks
    Target: AzureDisk
  - Source: Image Definitions
    Target: AzureImageDefinition
  - Source: Image Versions
    Target: AzureImageVersion
  - Source: Shared Image Galleries
    Target: AzureSharedImageGallery
  - Source: VM Images (Classic)
    Target: AzureImageClassic
  - Source: Container Services (Deprecated)
    Target: AzureContainerService
  - Source: Server Farm
    Target: AzureServerFarm
  - Source: Azure Spring Cloud
    Target: AzureSpringCloud
  - Source: Web Slots
    Target: AzureWebSlot
  - Source: Web Test
    Target: AzureWebTest
  - Source: Azure Virtual Desktop
    Target: AzureVirtualDesktop
  - Source: Azure Virtual Desktop Application Group
    Target: AzureVirtualDesktopApplicationGroup
  - Source: Azure Virtual Desktop Host Pool
    Target: AzureVirtualDesktopHostPool
  - Source: Azure Virtual Desktop Workspace
    Target: AzureVirtualDesktopWorkspace

- Name: Containers
  Services:
  - Source: Container Registries
    Target: AzureContainerRegistry
  - Source: Container Instances
    Target: AzureContainerInstance
  - Source: Kubernetes Services
    Target: AzureKubernetesService
<<<<<<< HEAD
=======
  - Source: azure-container-app
    Target: AzureContainerApp
>>>>>>> a600bc99
  - Source: App Service Environments
    Target: AzureServiceEnvironment

- Name: Databases
  Services:
  - Source: SQL Database
    Target: AzureSqlDatabase
  - Source: Azure Cosmos DB
    Target: AzureCosmosDb
  - Source: SQL Data Warehouses
    Target: AzureSqlDataWarehouse
  - Source: Data Factory
    Target: AzureDataFactory
  - Source: Cache Redis
    Target: AzureRedisCache
  - Source: Azure SQL Server Stretch Databases
    Target: AzureSqlStretchDatabase
  - Source: Azure Database PostgreSQL Server
    Target: AzureDatabaseForPostgreSQL
  - Source: Azure Database MySQL Server
    Target: AzureDatabaseForMySQL
  - Source: Azure Database MariaDB Server
    Target: AzureDatabaseForMariaDB
  - Source: Azure Databricks
    Target: AzureDataBricks
  - Source: Azure SQL
    Target: AzureSql
  - Source: Azure SQL VM
    Target: AzureSqlVirtualMachine
  - Source: Azure Cosmos DB
    Target: AzureCosmosDb
  - Source: SQL Server
    Target: AzureSqlServer
  - Source: SQL Elastic Pools
    Target: AzureSqlElasticPool
  - Source: SQL Data Warehouses
    Target: AzureSqlDataWarehouse
  - Source: SQL Managed Instance
    Target: AzureSqlManagedInstance
  - Source: Managed Database
    Target: AzureManagedDatabase
  - Source: Azure Database Migration Services
    Target: AzureDatabaseMigrationService
  - Source: SSIS Lift And Shift IR
    Target: AzureSSISLiftAndShift
  - Source: Virtual Clusters
    Target: AzureVirtualCluster
  - Source: Instance Pools
    Target: AzureInstancePool
  - Source: Azure Data Explorer Clusters
    Target: AzureDataExplorerCluster

- Name: DevOps
  Services:
  - Source: Azure DevOps
    Target: AzureDevOps
  - Source: Azure Boards
    Target: AzureBoards
  - Source: Azure Pipelines
    Target: AzurePipelines
  - Source: Azure Repos
    Target: AzureRepos
  - Source: Azure Test Plans
    Target: AzureTestPlans
  - Source: Azure Artifacts
    Target: AzureArtifacts
  - Source: Application Insights
    Target: AzureApplicationInsights
  - Source: DevTest Labs
    Target: AzureDevTestLabs
  - Source: Lab Services
    Target: AzureLabServices
  - Source: Azure DevOps organizations
    Target: AzureDevOpsOrganisation

- Name: Health
  Services:
  - Source: Health Data Services
    Target: HealthDataServices
  - Source: FHIR Service
    Target: FHIRService
  - Source: DICOM Service
    Target: DICOMService
  - Source: MedTech Service
    Target: MedTechService

- Name: Identity
  Services:
  - Source: Azure Active Directory
    Target: AzureActiveDirectory
  - Source: Azure AD Domain Services
    Target: AzureActiveDirectoryDomainServices
  - Source: Azure AD B2C
    Target: AzureActiveDirectoryB2C
  - Source: Active Directory Connect Health
    Target: AzureActiveDirectoryConnectHealth
  - Source: Azure AD Identity Protection
    Target: AzureActiveDirectoryIdentityProtection
  - Source: Azure AD Roles and Administrators
    Target: AzureActiveDirectoryRolesAndAdministrators
  - Source: Groups
    Target: AzureActiveDirectoryGroup
  - Source: Users
    Target: AzureActiveDirectoryUser
  - Source: Identity Governance
    Target: AzureIdentityGovernance
  - Source: Managed Identities
    Target: AzureManagedIdentity
  - Source: Enterprise Applications
    Target: AzureEnterpriseApplication
  - Source: App Registrations
    Target: AzureAppRegistration

- Name: Integration
  Services:
  - Source: Azure Event Grid
    Target: AzureEventGrid
  - Source: Logic Apps
    Target: AzureLogicApps
  - Source: Service Bus
    Target: AzureServiceBus
  - Source: Event Grid Domains
    Target: AzureEventGridDomain
  - Source: Event Grid Topics
    Target: AzureEventGridTopic
  - Source: Event Grid Subscriptions
    Target: AzureEventGridSubscription
  - Source: Integration Accounts
    Target: AzureIntegrationAccount
  - Source: Service Bus Queues
    Target: AzureServiceBusQueue
    Fit:    true
  - Source: Service Bus Topics
    Target: AzureServiceBusTopic 
    Fit:    true   
  - Source: System Topic
    Target: AzureSystemTopic
  - Source: Partner Topic
    Target: AzurePartnerTopic
  - Source: Biz Talk
    Target: AzureBizTalk

- Name: InternetOfThings
  Services:
  - Source: IoT Hub
    Target: AzureIoTHub
  - Source: IoT Edge
    Target: AzureIoTEdge
  - Source: IoT Central 50
    Target: AzureIoTCentral
  - Source: Azure Time Series Insights
    Target: AzureTimeSeriesInsights
  - Source: Azure Maps Accounts
    Target: AzureMaps
  - Source: Digital Twins
    Target: AzureDigitalTwins
  - Source: IoT Central Applications
    Target: AzureIoTCentralApplications
  - Source: Time Series Data Sets
    Target: AzureTimeSeriesDataSet
  - Source: Time Series Insights Environments
    Target: AzureTimeSeriesInsightsEnvironment
  - Source: Time Series Insights Event Sources
    Target: AzureTimeSeriesInsightsEventSource
  - Source: Time Series Insights Access Policies
    Target: AzureTimeSeriesInsightsAccessPolicy
  - Source: Device Provisioning Services
    Target: AzureDeviceProvisioningService

- Name: Intune
  Services:
  - Source: Intune
    Target: AzureIntune
  - Source: Device Security Apple
    Target: AzureIntuneApple
  - Source: Device Security Google
    Target: AzureIntuneGoogle
  - Source: Device Security Windows
    Target: AzureIntuneWindows

- Name: Management
  Services:
  - Source: Azure App Configuration
    Target: AppConfiguration
  - Source: Azure Backup Center
    Target: AzureBackup
  - Source: Azure Site Recovery
    Target: AzureSiteRecovery
  - Source: Azure Scheduler
    Target: AzureScheduler
  - Source: Automation Accounts
    Target: AzureAutomation
  - Source: Azure Log Analytics
    Target: AzureLogAnalytics
  - Source: Monitor
    Target: AzureMonitor
  - Source: Resource Groups
    Target: AzureResourceGroups
  - Source: Policy
    Target: AzurePolicy
  - Source: Blueprints
    Target: AzureBlueprints
  - Source: Subscriptions
    Target: AzureSubscription
  - Source: Management Groups
    Target: AzureManagementGroups
  - Source: Azure Managed Applications
    Target: AzureManagedApplications
  - Source: Azure Arc
    Target: AzureArc
  - Source: Compliance
    Target: AzureCompliance
  - Source: Geo-Recovery
    Target: AzureGeoRecovery
  - Source: Cost Management And Billing
    Target: AzureCostManagementAndBilling
  - Source: Cost Management
    Target: AzureCostManagement
  - Source: Cost Alerts
    Target: AzureCostAlert
  - Source: Cost Analysis
    Target: AzureCostAnalysis
  - Source: Cost Analysis
    Target: AzureCostBudget
  - Source: MachinesAzureArc
    Target: AzureArcMachine
  - Source: Azure Lighthouse
    Target: AzureLighthouse
  - Source: Metrics 
    Target: AzureMetrics
  - Source: Solutions 
    Target: AzureSolutions
  - Source: Recovery Services Vaults
    Target: AzureRecoveryServiceVault
  - Source: Resource Graph Explorer
    Target: AzureResourceGraphExplorer
  - Source: Resource Group List
    Target: AzureResourceGroupList
  - Source: Resource Linked
    Target: AzureResourceLinked
  - Source: Managed Applications Center
    Target: AzureManagedApplicationCenter
  - Source: Management Portal
    Target: AzureManagementPortal
  - Source: Tag
    Target: AzureTag
  - Source: User Privacy
    Target: AzureUserPrivacy

- Name: Migrate
  Services:
  - Source: Azure Migrate
    Target: AzureMigrate
  - Source: Data Box Edge
    Target: AzureDataBoxEdge

- Name: Media
  Services:
  - Source: Azure Media Services
    Target: AzureMediaServices
  - Source: Media
    Target: AzureMedia
  - Source: Media File
    Target: AzureMediaFile

- Name: Mobile
  Services:
  - Source: Notification Hubs
    Target: AzureNotificationHubs
  - Source: Notification Hubs
    Target: AzureNotificationHub
  - Source: Notification Hub Namespaces
    Target: AzureNotificationHubNamespace
  - Source: Mobile
    Target: AzureMobileApp
  - Source: Mobile Engagement
    Target: AzureMobileEngagement 
    
- Name: Networking
  Services:
  - Source: Azure ExpressRoute
    Target: AzureExpressRoute
  - Source: DNS Zones
    Target: AzureDNS
  - Source: Virtual Networks
    Target: AzureVirtualNetwork
  - Source: Traffic Manager Profiles
    Target: AzureTrafficManager
  - Source: Load Balancers
    Target: AzureLoadBalancer
  - Source: Virtual Network Gateways
    Target: AzureVPNGateway
  - Source: Application Gateways
    Target: AzureApplicationGateway
  - Source: DDos Protection Plans
    Target: AzureAzureDDoSProtection
  - Source: Virtual WANs
    Target: AzureVirtualWAN
  - Source: Front Doors
    Target: AzureFrontDoorService
  - Source: Bastions
    Target: AzureBastion
  - Source: CDN Profiles
    Target: AzureCDNProfile
  - Source: ExpressRoute Direct
    Target: AzureExpressRouteDirect
  - Source: ExpressRoute Circuits
    Target: AzureExpressRouteCircuit
  - Source: Firewalls
    Target: AzureFirewall
  - Source: Azure Firewall Manager
    Target: AzureFirewallManager
  - Source: Front Doors
    Target: AzureFrontDoor
  - Source: DNS Servers
    Target: AzureDNSServer
  - Source: NAT
    Target: AzureNAT
  - Source: Network Security Groups
    Target: AzureNSG
  - Source: Route Filters
    Target: AzureRouteFilter
  - Source: Route Tables
    Target: AzureRouteTable
  - Source: VNET Peerings
    Target: AzureVirtualNetworkPeering
  - Source: VNet Subnets
    Target: AzureSubnet
  - Source: IP Groups
    Target: AzureIPGroups
  - Source: Public IP Prefixes
    Target: AzurePublicIPPrefix
  - Source: Public IP Addresses
    Target: AzurePublicIPAddress
  - Source: Public IP Addresses (Classic)
    Target: AzurePublicIPAddressClassic
  - Source: IP Address space
    Target: AzureIPAddressSpace
    Fit:    true
  - Source: Network Interfaces
    Target: AzureNetworkInterface
  - Source: Private Link
    Target: AzurePrivateLink
  - Source: Private Link Hub
    Target: AzurePrivateLinkHub  
  - Source: Private Link Service
    Target: AzurePrivateLinkService
  - Source: Service endpoints
    Target: AzureServiceEndpoint
    Fit:    true
  - Source: Service Endpoint Policies
    Target: AzureServiceEndpointPolicy
  - Source: Web Application Firewall Policies(WAF)
    Target: AzureWAFPolicies

- Name: Security
  Services:
  - Source: Key Vaults
    Target: AzureKeyVault
  - Source: Azure Sentinel
    Target: AzureSentinel
  - Source: Azure Defender
    Target: AzureDefender
  - Source: Conditional Access
    Target: AzureConditionalAccess
  - Source: Application Security Groups
    Target: AzureApplicationSecurityGroup
  - Source: Security Center
    Target: AzureSecurityCenter
  - Source: Access Control (IAM)
    Target: AzureAccessControl

- Name: Stack
  Services:
  - Source: Azure Stack
    Target: AzureStack
  - Source: Capacity
    Target: AzureStackCapacity
  - Source: Offers
    Target: AzureStackOffer
  - Source: Updates
    Target: AzureStackUpdate
  - Source: Multi Tenancy
    Target: AzureStackMultiTenancy
  - Source: Infrastructure Backup
    Target: AzureStackInfrastructureBackup
  - Source: Plans
    Target: AzureStackPlan
  - Source: User Subscriptions
    Target: AzureStackUserSubscription

- Name: Storage
  Services:
  - Source: Storage Accounts
    Target: AzureStorage
  - Source: StorSimple Data Managers
    Target: AzureStorSimple
  - Source: Data Lake Store Gen1
    Target: AzureDataLakeStorage
  - Source: Azure Storage Blob
    Target: AzureBlobStorage
  - Source: disks
    Target: AzureDiskStorage
  - Source: managed-disks
    Target: AzureManagedDisks
  - Source: Storage Queue
    Target: AzureQueueStorage
  - Source: Storage Azure Files
    Target: AzureFileStorage
  - Source: Data Box
    Target: AzureDataBox
  - Source: Azure NetApp Files
    Target: AzureNetAppFiles
  - Source: Storage Accounts (Classic)
    Target: AzureStorageClassic
  - Source: Storage Container
    Target: AzureStorageContainer
  - Source: Disks (Classic)
    Target: AzureDiskStorageClassic

- Name: Web
  Services:
  - Source: CDN Profiles
    Target: AzureCDN
  - Source: API Management Services
    Target: AzureAPIManagement
  - Source: Search Services
    Target: AzureSearch
  - Source: App Services
    Target: AzureWebApp
  - Source: Azure SignalR Service
    Target: AzureSignalRService
  - Source: App Service Certificates
    Target: AzureAppServiceCertificate
  - Source: App Service Domains
    Target: AzureAppServiceDomain
  - Source: CORS
    Target: AzureCORS
    Fit:    true
  - Source: Log Streaming
    Target: AzureLogStream
  - Source: Quotas
    Target: AzureQuota
    Fit:    true
  - Source: Deployment Credentials
    Target: AzureDeploymentCredentials
  - Source: Advanced Tools
    Target: AzureAdvancedTools
    Fit:    true
  - Source: Container Settings
    Target: AzureContainerSettings
    Fit:    true
  - Source: Properties
    Target: AzureProperties<|MERGE_RESOLUTION|>--- conflicted
+++ resolved
@@ -150,11 +150,8 @@
     Target: AzureContainerInstance
   - Source: Kubernetes Services
     Target: AzureKubernetesService
-<<<<<<< HEAD
-=======
   - Source: azure-container-app
     Target: AzureContainerApp
->>>>>>> a600bc99
   - Source: App Service Environments
     Target: AzureServiceEnvironment
 
